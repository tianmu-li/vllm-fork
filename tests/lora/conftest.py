import tempfile
from collections import OrderedDict
from typing import Dict, List, TypedDict
from unittest.mock import MagicMock, patch

import pytest
import torch
import torch.nn as nn
from huggingface_hub import snapshot_download

import vllm
from vllm.config import LoRAConfig
from vllm.distributed import (cleanup_dist_env_and_memory,
                              init_distributed_environment,
                              initialize_model_parallel)
from vllm.model_executor.layers.linear import (ColumnParallelLinear,
                                               MergedColumnParallelLinear,
                                               RowParallelLinear)
from vllm.model_executor.layers.logits_processor import LogitsProcessor
from vllm.model_executor.layers.sampler import Sampler
from vllm.model_executor.layers.vocab_parallel_embedding import ParallelLMHead
from vllm.model_executor.model_loader import get_model
from vllm.platforms import current_platform


class ContextIDInfo(TypedDict):
    lora_id: int
    context_length: str


class ContextInfo(TypedDict):
    lora: str
    context_length: str


LONG_LORA_INFOS: List[ContextIDInfo] = [{
    "lora_id": 1,
    "context_length": "16k",
}, {
    "lora_id": 2,
    "context_length": "16k",
}, {
    "lora_id": 3,
    "context_length": "32k",
}]


<<<<<<< HEAD
def cleanup():
    destroy_model_parallel()
    destroy_distributed_environment()
    with contextlib.suppress(AssertionError):
        torch.distributed.destroy_process_group()
    gc.collect()
    if not current_platform.is_hpu():
        torch.cuda.empty_cache()
    ray.shutdown()


=======
>>>>>>> 2adb4409
@pytest.fixture()
def should_do_global_cleanup_after_test(request) -> bool:
    """Allow subdirectories to skip global cleanup by overriding this fixture.
    This can provide a ~10x speedup for non-GPU unit tests since they don't need
    to initialize torch.
    """

    return not request.node.get_closest_marker("skip_global_cleanup")


@pytest.fixture(autouse=True)
def cleanup_fixture(should_do_global_cleanup_after_test: bool):
    yield
    if should_do_global_cleanup_after_test:
        cleanup_dist_env_and_memory(shutdown_ray=True)


@pytest.fixture
def dist_init():
    temp_file = tempfile.mkstemp()[1]
    backend_type = "hccl" if current_platform.is_hpu() else "nccl"
    init_distributed_environment(
        world_size=1,
        rank=0,
        distributed_init_method=f"file://{temp_file}",
        local_rank=0,
        backend=backend_type,
    )
    initialize_model_parallel(1, 1)
    yield
    cleanup_dist_env_and_memory(shutdown_ray=True)


@pytest.fixture
def dist_init_torch_only():
    if torch.distributed.is_initialized():
        return
    temp_file = tempfile.mkstemp()[1]
    torch.distributed.init_process_group(
        backend="nccl",
        world_size=1,
        rank=0,
        init_method=f"file://{temp_file}",
    )


@pytest.fixture
def dummy_model() -> nn.Module:
    model = nn.Sequential(
        OrderedDict([
            ("dense1", ColumnParallelLinear(764, 100)),
            ("dense2", RowParallelLinear(100, 50)),
            (
                "layer1",
                nn.Sequential(
                    OrderedDict([
                        ("dense1", ColumnParallelLinear(100, 10)),
                        ("dense2", RowParallelLinear(10, 50)),
                    ])),
            ),
            ("act2", nn.ReLU()),
            ("output", ColumnParallelLinear(50, 10)),
            ("outact", nn.Sigmoid()),
            # Special handling for lm_head & sampler
            ("lm_head", ParallelLMHead(512, 10)),
            ("logits_processor", LogitsProcessor(512)),
            ("sampler", Sampler())
        ]))
    model.config = MagicMock()
    return model


@pytest.fixture
def dummy_model_gate_up() -> nn.Module:
    model = nn.Sequential(
        OrderedDict([
            ("dense1", ColumnParallelLinear(764, 100)),
            ("dense2", RowParallelLinear(100, 50)),
            (
                "layer1",
                nn.Sequential(
                    OrderedDict([
                        ("dense1", ColumnParallelLinear(100, 10)),
                        ("dense2", RowParallelLinear(10, 50)),
                    ])),
            ),
            ("act2", nn.ReLU()),
            ("gate_up_proj", MergedColumnParallelLinear(50, [5, 5])),
            ("outact", nn.Sigmoid()),
            # Special handling for lm_head & sampler
            ("lm_head", ParallelLMHead(512, 10)),
            ("logits_processor", LogitsProcessor(512)),
            ("sampler", Sampler())
        ]))
    model.config = MagicMock()
    return model


@pytest.fixture(scope="session")
def sql_lora_huggingface_id():
    # huggingface repo id is used to test lora runtime downloading.
    return "yard1/llama-2-7b-sql-lora-test"


@pytest.fixture(scope="session")
def sql_lora_files(sql_lora_huggingface_id):
    return snapshot_download(repo_id=sql_lora_huggingface_id)


@pytest.fixture(scope="session")
def mixtral_lora_files():
    # Note: this module has incorrect adapter_config.json to test
    # https://github.com/vllm-project/vllm/pull/5909/files.
    return snapshot_download(repo_id="SangBinCho/mixtral-lora")


@pytest.fixture(scope="session")
def mixtral_lora_files_all_target_modules():
    return snapshot_download(repo_id="dyang415/mixtral-lora-v0")


@pytest.fixture(scope="session")
def gemma_lora_files():
    return snapshot_download(repo_id="wskwon/gemma-7b-test-lora")


@pytest.fixture(scope="session")
def chatglm3_lora_files():
    return snapshot_download(repo_id="jeeejeee/chatglm3-text2sql-spider")


@pytest.fixture(scope="session")
def baichuan_lora_files():
    return snapshot_download(repo_id="jeeejeee/baichuan7b-text2sql-spider")


@pytest.fixture(scope="session")
def baichuan_zero_lora_files():
    # all the lora_B weights are initialized to zero.
    return snapshot_download(repo_id="jeeejeee/baichuan7b-zero-init")


@pytest.fixture(scope="session")
def baichuan_regex_lora_files():
    return snapshot_download(repo_id="jeeejeee/baichuan-7b-lora-zero-regex")


@pytest.fixture(scope="session")
def minicpmv_lora_files():
    return snapshot_download(repo_id="jeeejeee/minicpmv25-lora-pokemon")


@pytest.fixture(scope="session")
def tinyllama_lora_files():
    return snapshot_download(repo_id="jashing/tinyllama-colorist-lora")


@pytest.fixture(scope="session")
def phi2_lora_files():
    return snapshot_download(repo_id="isotr0py/phi-2-test-sql-lora")


@pytest.fixture(scope="session")
def long_context_lora_files_16k_1():
    return snapshot_download(repo_id="SangBinCho/long_context_16k_testing_1")


@pytest.fixture(scope="session")
def long_context_lora_files_16k_2():
    return snapshot_download(repo_id="SangBinCho/long_context_16k_testing_2")


@pytest.fixture(scope="session")
def long_context_lora_files_32k():
    return snapshot_download(repo_id="SangBinCho/long_context_32k_testing")


@pytest.fixture(scope="session")
def long_context_infos(long_context_lora_files_16k_1,
                       long_context_lora_files_16k_2,
                       long_context_lora_files_32k):
    cleanup_dist_env_and_memory(shutdown_ray=True)
    infos: Dict[int, ContextInfo] = {}
    for lora_checkpoint_info in LONG_LORA_INFOS:
        lora_id = lora_checkpoint_info["lora_id"]
        if lora_id == 1:
            lora = long_context_lora_files_16k_1
        elif lora_id == 2:
            lora = long_context_lora_files_16k_2
        elif lora_id == 3:
            lora = long_context_lora_files_32k
        else:
            raise AssertionError("Unknown lora id")
        infos[lora_id] = {
            "context_length": lora_checkpoint_info["context_length"],
            "lora": lora,
        }
    return infos


@pytest.fixture
def llama_2_7b_engine_extra_embeddings():
    cleanup_dist_env_and_memory(shutdown_ray=True)
    get_model_old = get_model

    def get_model_patched(*, model_config, device_config, **kwargs):
        kwargs["lora_config"] = LoRAConfig(max_loras=4, max_lora_rank=8)
        return get_model_old(model_config=model_config,
                             device_config=device_config,
                             **kwargs)

    if current_platform.is_hpu():
        with patch("vllm.worker.hpu_model_runner.get_model",
                   get_model_patched):
            engine = vllm.LLM("meta-llama/Llama-2-7b-hf", enable_lora=False)
    else:
        with patch("vllm.worker.model_runner.get_model", get_model_patched):
            engine = vllm.LLM("meta-llama/Llama-2-7b-hf", enable_lora=False)

    yield engine.llm_engine
    del engine
    cleanup_dist_env_and_memory(shutdown_ray=True)


@pytest.fixture
def llama_2_7b_model_extra_embeddings(llama_2_7b_engine_extra_embeddings):
    yield (llama_2_7b_engine_extra_embeddings.model_executor.driver_worker.
           model_runner.model)<|MERGE_RESOLUTION|>--- conflicted
+++ resolved
@@ -45,20 +45,6 @@
 }]
 
 
-<<<<<<< HEAD
-def cleanup():
-    destroy_model_parallel()
-    destroy_distributed_environment()
-    with contextlib.suppress(AssertionError):
-        torch.distributed.destroy_process_group()
-    gc.collect()
-    if not current_platform.is_hpu():
-        torch.cuda.empty_cache()
-    ray.shutdown()
-
-
-=======
->>>>>>> 2adb4409
 @pytest.fixture()
 def should_do_global_cleanup_after_test(request) -> bool:
     """Allow subdirectories to skip global cleanup by overriding this fixture.
