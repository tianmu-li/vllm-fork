--- conflicted
+++ resolved
@@ -11,12 +11,6 @@
 from vllm.logger import init_logger
 from vllm.model_executor.layers.quantization import QUANTIZATION_METHODS
 from vllm.model_executor.models import ModelRegistry
-<<<<<<< HEAD
-from vllm.tracing import is_otel_installed
-from vllm.transformers_utils.config import get_config, get_hf_text_config
-from vllm.utils import (cuda_device_count_stateless, get_cpu_memory, is_cpu,
-                        is_hip, is_hpu, is_neuron, is_openvino, is_tpu, is_xpu,
-=======
 from vllm.platforms import current_platform
 from vllm.tracing import is_otel_available, otel_import_error_traceback
 from vllm.transformers_utils.config import (ConfigFormat, get_config,
@@ -24,8 +18,7 @@
                                             get_hf_text_config)
 from vllm.utils import (STR_NOT_IMPL_ENC_DEC_CUDAGRAPH, GiB_bytes,
                         cuda_device_count_stateless, get_cpu_memory, is_cpu,
-                        is_hip, is_neuron, is_openvino, is_xpu,
->>>>>>> da1a844e
+                        is_hip, is_neuron, is_openvino, is_xpu, is_hpu,
                         print_warning_once)
 
 if TYPE_CHECKING:
@@ -1557,14 +1550,6 @@
                            model_config.quantization)
 
     def verify_with_scheduler_config(self, scheduler_config: SchedulerConfig):
-<<<<<<< HEAD
-        if not is_hpu() and scheduler_config.max_num_batched_tokens > 65528:
-            raise ValueError(
-                "Due to limitations of the custom LoRA CUDA kernel, "
-                "max_num_batched_tokens must be <= 65528 when "
-                "LoRA is enabled.")
-=======
->>>>>>> da1a844e
         if scheduler_config.chunked_prefill_enabled:
             raise ValueError("LoRA is not supported with chunked prefill yet.")
 
