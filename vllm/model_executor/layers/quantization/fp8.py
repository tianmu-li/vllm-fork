--- conflicted
+++ resolved
@@ -120,21 +120,8 @@
 
     def __init__(self, quant_config: Fp8Config):
         self.quant_config = quant_config
-<<<<<<< HEAD
         if current_platform.is_cuda_alike():
             self.cutlass_fp8_supported = cutlass_fp8_supported()
-
-            # For GPUs that lack FP8 hardware support, we can leverage the
-            # Marlin kernel for fast weight-only FP8 quantization
-            self.use_marlin = (not current_platform.has_device_capability(89)
-                               or envs.VLLM_TEST_FORCE_FP8_MARLIN)
-            # Disable marlin for rocm
-            if is_hip():
-                self.use_marlin = False
-        else:
-            self.cutlass_fp8_supported = False
-=======
-        self.cutlass_fp8_supported = cutlass_fp8_supported()
 
         # For GPUs that lack FP8 hardware support, we can leverage the Marlin
         # kernel for fast weight-only FP8 quantization
@@ -142,7 +129,6 @@
                            or envs.VLLM_TEST_FORCE_FP8_MARLIN)
         # Disable marlin for rocm
         if current_platform.is_rocm():
->>>>>>> 2adb4409
             self.use_marlin = False
 
     def create_weights(
