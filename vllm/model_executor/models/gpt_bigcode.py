--- conflicted
+++ resolved
@@ -237,23 +237,16 @@
         else:
             hidden_states = intermediate_tensors["hidden_states"]
 
-<<<<<<< HEAD
         if is_hpu:
             import habana_frameworks.torch as htorch
             htorch.core.mark_step()
-        for i in range(len(self.h)):
-            layer = self.h[i]
-            hidden_states = layer(hidden_states, kv_caches[i], attn_metadata)
-            if is_hpu:
-                htorch.core.mark_step()
-=======
         for i in range(self.start_layer, self.end_layer):
             layer = self.h[i]
             hidden_states = layer(hidden_states,
                                   kv_caches[i - self.start_layer],
                                   attn_metadata)
->>>>>>> 22482e49
-
+            if is_hpu:
+                htorch.core.mark_step()
         if not get_pp_group().is_last_rank:
             return IntermediateTensors({"hidden_states": hidden_states})
         hidden_states = self.ln_f(hidden_states)
