--- conflicted
+++ resolved
@@ -79,10 +79,6 @@
         mask = torch.full((scores.shape[-1], ),
                           -torch.inf,
                           device=scores.device)
-<<<<<<< HEAD
-        mask[allowed_tokens] = 0
-        scores = scores.add(mask)
-=======
         # The tokenizer may support more token ids than the model can generate,
         # eg. Llama 3.2 Vision models have an `<|image|>` token with id 128256
         # but scores.shape == torch.Size([128256])
@@ -93,7 +89,6 @@
             allowed_tokens < scores.shape[-1])
         mask.index_fill_(0, allowed_tokens, 0)
         scores.add_(mask)
->>>>>>> 2adb4409
         return scores
 
 
