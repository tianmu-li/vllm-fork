--- conflicted
+++ resolved
@@ -1073,10 +1073,9 @@
                 break
 
             num_new_seqs = seq_group.get_max_num_running_seqs()
-<<<<<<< HEAD
             max_prefill_seq_len = None
             can_schedule_kwargs = {
-                'num_new_tokens': num_new_tokens,
+                'num_new_tokens': num_new_tokens_uncached,
                 'num_new_seqs': num_new_seqs
             }
             if self.scheduler_config.use_padding_aware_scheduling:
@@ -1084,14 +1083,8 @@
                     [seq.get_num_new_tokens() for seq in seq_group.get_seqs()])
                 can_schedule_kwargs['is_prefill'] = True
                 can_schedule_kwargs['max_seq_len'] = max_prefill_seq_len
-            if (num_new_tokens == 0
+            if (num_new_tokens_uncached == 0
                     or not budget.can_schedule(**can_schedule_kwargs)):
-=======
-            if num_new_tokens_uncached == 0 or not budget.can_schedule(
-                    num_new_tokens=num_new_tokens_uncached,
-                    num_new_seqs=num_new_seqs,
-            ):
->>>>>>> a4c4daf3
                 break
 
             # Can schedule this request.
